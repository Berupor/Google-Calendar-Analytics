--- conflicted
+++ resolved
@@ -32,12 +32,8 @@
 from google.oauth2.credentials import Credentials
 from google_calendar_analytics import AnalyzerFacade
 
-<<<<<<< HEAD
 # (You can get it from Google OAuth2 in you web app or from link above)
-# Example of creds dictionary. 
-=======
 # Example of creds dictionary. (You can get it from Google OAuth2 in your web app)
->>>>>>> 188e6b01
 creds = {
     "token": "ya29.a0AVvZVsoH4qZcrGK25VwsXspJv-r9K-",
     "refresh_token": "1//0hwlhrtalKgeRCgYIARAAGBESNwF-",
